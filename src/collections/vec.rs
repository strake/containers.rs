--- conflicted
+++ resolved
@@ -209,9 +209,9 @@
     }
 
     #[inline]
-<<<<<<< HEAD
     pub fn from_raw(raw: RawVec<T, A>) -> Self { Vec { raw, len: 0 } }
-=======
+
+    #[inline]
     pub fn drain<R>(&mut self, range: R) -> Drain<T, A>
       where Self: IndexMut<R, Output = [T]> {
         let l = self.len;
@@ -226,7 +226,6 @@
         let a = ptr_diff(p, self.as_ptr());
         DrainFilter { xs: self, a, b: a + n, f: filter }
     }
->>>>>>> f2559fd6
 }
 
 impl<T, A: Alloc + Default> Vec<T, A> {
